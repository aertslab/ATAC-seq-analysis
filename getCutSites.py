#!/usr/bin/env python

import pysam
import argparse
import sys
import time
import collections as c
import math

__author__ = 'kdavie'

""" Takes a sam or bam file as an input and outputs a 6 column bed file
with the locations of each read start point and its strand, col 5 = .
Also able to create a matrix of either read depth or fragment start sites
based off of a bed input. When the matrix option is used, a matrix will
be created based on the defined parameters, this can easily be used to
create heatmaps and aggregation plots.
"""

# Help and arguments parser
parser = argparse.ArgumentParser(description='Takes a sam or bam file as an input and outputs a 6 column bed file '
                                             'with the locations of each read start point and its strand, col 5 = . '
                                             'Also able to create a matrix of either read depth or fragment start sites '
                                             'based off of a bed input. When the matrix option is used, a matrix will '
                                             'be created based on the defined parameters, this can easily be used to '
                                             'create heatmaps and aggregation plots.')
parser.add_argument('inputFile', metavar='input', type=str, help='Input data file - Either SAM, BAM or Tabix formatted '
                                                                 'bed file (autodetected)', default=sys.stdin)
parser.add_argument('outputFile', metavar='output', type=str, help='Output file - either bed file or matrix',
                    default=sys.stdout)
parser.add_argument('--addChr', action='store_true', help='Prepends chr to all lines || false', default=False)
parser.add_argument('--quiet', action='store_true', help='Outputs no information || false', default=False)
parser.add_argument('-p', type=float, help='Percentage increment that time and progress is reported for || 10',
                    default=10)
parser.add_argument('--atac', action='store_true', help='Processes sites with a 9bp difference to account for binding'
                                                        ' vs cutting in ATAC-seq || false', default=False)
parser.add_argument('-pos', metavar='bp', type=int, help='Override default ATAC-seq positive shift || 4',
                    default=0)
parser.add_argument('-neg', metavar='bp', type=int, help='Override default ATAC-seq Negative shift || -5',
                    default=0)
parser.add_argument('--matrix', action='store_true', help='Instead of making a bed file, a matrix is created || false',
                    default=False)
parser.add_argument('--pileup', action='store_true', help='Count reads instead of cutSites || False', default=False)
parser.add_argument('-size', metavar='bp', type=int, help='How wide should we make the matrix from each peak?',
                    default=0)
parser.add_argument('-bed', metavar='file', type=str, help='Bed file for creating a matrix')
parser.add_argument('--debug', action='store_true', help='Print debug info, confirm every read', default=False)
parser.add_argument('--centipede', action='store_true', help='Required for a correct matrix for centipede (ALPHA)',
                    default=False)
parser.add_argument('-smooth', metavar='bp', type=int, help='Smoothening to apply in bp, only for cutsites', default=1)
parser.add_argument('-binbed', action='store_true', help='Process bed as binary?')
parser.add_argument('--sumsOnly', action='store_true', help='Only provide the sums of the matrix')
args = parser.parse_args()

if args.debug:
    print
    print
    print("Debug info:")
    print
    print(" Input file:             " + args.inputFile)
    print(" Output file:            " + args.outputFile)
    print(" Bed file used           " + str(args.bed))
    print(" Adding chr?:            " + str(args.addChr))
    print(" Quiet?:                 " + str(args.quiet))
    print(" Reporting increment:    " + str(args.p) + "%")
    print(" ATAC-Seq?               " + str(args.atac))
    print(" Manual Positive shift   " + str(args.pos))
    print(" Manual Negative shift   " + str(args.neg))
    print(" Outputting matrix?      " + str(args.matrix))
    print(" Doing pileup?           " + str(args.pileup))
    print(" Centipede compatible?   " + str(args.centipede))
    print(" Smoothing window        " + str(args.smooth))
    print(" Bed vs Bed as binary?   " + str(args.binbed))
    print
    print

if args.matrix and not args.bed:
    print("A bed file is required to create a matrix")
    exit()

# Try and load the data file - Can work with both B/SAM and Tabix formats
try:
    datafile = pysam.Samfile(args.inputFile, "rb")
    isTabix = False
except ValueError:
    try:
        datafile = pysam.Tabixfile(args.inputFile, "r")
        isTabix = True
        if not args.quiet:
            print("Input is bed format")
    except ValueError:
        print("Input file is of an unsupported type")
        exit(1)
except OSError:
    print("ERROR: File not found!")
    exit(1)

if not args.matrix and isTabix:
    print("Cannot make a bed of a bed")
    exit(1)

f = open(args.outputFile, 'w')
if args.bed:
    try:
        b = open(args.bed, 'r')
    except TypeError:
        print("Cannot open bed file")
        exit(1)
    except OSError:
        print("ERROR: File not found!")
        exit(1)

# Assign some initial variables
count = 0
outBed = []
reverse = 0
forward = 0
pairedName = set()
start_time = time.time()
percent = 0
bufferPos = 0
bufferNeg = 0
bedLen = 0
zerr = 0
mSums = ["Sums"]

# Deal with ATAC overrides
if args.atac:
    if args.pos > 0:
        bufferPos = args.pos
    else:
        bufferPos = 4
    if args.neg > 0:
        bufferNeg = args.neg
    else:
        bufferNeg = -5


def getsite(i):
    global count, percent, totalLen, end_time, start_time, readName, forward, reverse, outBedNew, outBed, bufferPos, \
        bufferNeg, f
    count += 1

    # Tid is Template ID or chromosome name
    if i.tid > -1:
        try:
            if count % round((totalLen / (100.0 / args.p))) == 0 and not args.quiet:
                percent += args.p
                end_time = time.time()
                print("Processed " + str(percent) + "% (" + str(count) + " of " + str(totalLen) + " reads) in %.2f"  %  (end_time - start_time) + \
                " seconds.")
                start_time = time.time()
        except ZeroDivisionError:
            if zerr == 0:
                print("Too few regions, will not report progress")
                zerr = 1

        # Save read names for later
        if str(i.qname) not in pairedName:
            pairedName.add(i.qname)
            readName = str(i.qname) + "_1"
        else:
            readName = str(i.qname) + "_2"
            pairedName.remove(i.qname)

        # Deal with forward and reverse reads separately
        if not i.is_reverse:
            forward += 1

            # If we are pre-pending chr, don't prepend to the following chromosome names
            if args.addChr:
                if str(datafile.getrname(i.tid)) == 'dmel_mitochondrion_genome':
                    outBedNew = str(datafile.getrname(i.tid)) + '\t' + str(i.pos + bufferPos) + '\t' + str(
                        i.pos + bufferPos) + '\t' + readName + '\t' + "." + '\t' + "+"
                else:
                    outBedNew = 'chr' + str(datafile.getrname(i.tid)) + '\t' + str(i.pos + bufferPos) + '\t' + str(
                        i.pos + bufferPos) + '\t' + readName + '\t' + "." + '\t' + "+"
            else:
                outBedNew = str(datafile.getrname(i.tid)) + '\t' + str(i.pos + bufferPos) + '\t' + str(
                    i.pos + bufferPos) + '\t' + readName + '\t' + "." + '\t' + "+"

        # If the region is on the reverse strand, we get the last base of the read instead of the first
        # Inferred_length uses the CIGAR score to predict the length of the read.
        if i.is_reverse:
            reverse += 1
            if args.addChr:
                if str(datafile.getrname(i.tid)) == 'dmel_mitochondrion_genome':
                    outBedNew = str(datafile.getrname(i.tid)) + '\t' + str(
                        i.pos + i.inferred_length + bufferNeg) + '\t' + str(
                        i.pos + i.inferred_length + bufferNeg) + '\t' + readName + '\t' + "." + '\t' + "-"
                else:
                    outBedNew = 'chr' + str(datafile.getrname(i.tid)) + '\t' + str(
                        i.pos + i.inferred_length + bufferNeg) + '\t' + str(
                        i.pos + i.inferred_length + bufferNeg) + '\t' + readName + '\t' + "." + '\t' + "-"
            else:
                outBedNew = str(datafile.getrname(i.tid)) + '\t' + str(
                    (i.pos + i.inferred_length + bufferNeg)) + '\t' + str(
                    i.pos + i.inferred_length + bufferNeg) + '\t' + readName + '\t' + "." + '\t' + "-"
        f.write(outBedNew + '\n')


# Function for making a matrix instead of a bed file
def makematrix(region):
    global count, percent, totalLen, end_time, start_time, readName, forward, reverse, outBedNew, outBed, bufferPos, \
        bufferNeg, f, bedLen, isTabix

    # Split the input bed
    if args.debug:
        print(region)
    chrom = region.split('\t')[0]
    start = int(region.split('\t')[1])
    end = int(region.split('\t')[2])
    if args.debug:
        print(count)
    count += 1
    cnt = c.defaultdict(lambda: 0)
    cntneg = c.defaultdict(lambda: 0)
    totalreads = 0
    if args.smooth > 1:
        smooth = (int(args.smooth) / 2)
    else:
        smooth = 1

    # If a size is specified change the start and end sites to be Half way between +/- size, if not
    oldstart = start
    oldend = end
    if args.size > 10:
        oldstart = start
        oldend = end
        start = int((oldstart + (math.floor((oldend - oldstart) / 2))) - args.size)
        end = int((oldstart + (math.floor((oldend - oldstart) / 2))) + args.size)
    else:
        start = int((oldstart + (math.floor((oldend - oldstart) / 2))) - 10)
        end = int((oldstart + (math.floor((oldend - oldstart) / 2))) + 10)
    matrixline = []

    # On the first cycle, add a header line - Keep outside of main loop, otherwise it can fail on files with a bad first
    # region
    if count == 1:
        matrixline.append("Region")
        if args.centipede:
            for x in range(1, int(((end - start) + 1) * 2) + 1):
                matrixline.append(str(x))
        else:
            for x in range(0, int((end - start) + 1)):
                matrixline.append(str(x))
        matrixline.append("Total")
        f.write('\t'.join(map(str, matrixline)) + '\n')

    # Only process reads which are within the region boundaries
    if (start > 0 and smooth == 1) or (smooth > 1 and (start - smooth) > 0):

        # Report Percentage based on current region vs total
        try:
            if count % round((bedLen / (100.0 / args.p))) == 0 and not args.quiet:
                percent += args.p
                end_time = time.time()
                print("Processed " + str(percent) + "% (" + str(count) + " of " + str(bedLen) + " regions) in %.2f"  %  (end_time - start_time) + \
                " seconds.")
                start_time = time.time()
        except ZeroDivisionError:
            if zerr == 0:
                print("Too few regions, will not report progress")
                zerr = 1
        # Pre-fill the counter with all base pairs and if centipede support is needed, make two counters
        # Centipede requires two matrices side by side, one with counts from positive strand reads and the other with
        # Negative strand reads.
        # if args.centipede:
        #     for i in range(int(start) - smooth, int(end + 1) + smooth):
        #         cnt[i] = 0
        #     for i in range(int(start) - smooth, int(end + 1) + smooth):
        #         cntneg[i] = 0
        # else:
        #     for i in range(int(start) - smooth, int(end + 1) + smooth):
        #         cnt[i] = 0
        matrixline = []

        # Try and get the region name, if there is no name, give it a number
        try:
            name = region.split('\t')[3]
        except IndexError:
            name = "region-" + str(count)

        # Try and extract strand information, if non existent or not '+'/'-', assume positive strand
        try:
            strand = region.split('\t')[5].rstrip('\n')
            if strand != '+' or strand != '-':
                strand = '+'
        except IndexError:
            strand = '+'

        # If we aren't doing a pileup, get the cut sites instead
        if not args.pileup:
            if isTabix:
                try:
                    for reg in datafile.fetch(chrom, start, end):
                        sreg = reg.split('\t')
                        try:
                            if sreg[5] == '+':
                                if sreg[0] == chrom and start <= int(sreg[1]) <= end:
                                    if args.binbed:
                                        cnt[int(sreg[1])] += 1
                                    try:
                                        cnt[int(sreg[1])] += float(sreg[4])
                                    except (IndexError, ValueError):
                                        cnt[int(sreg[1])] += 1
                            elif sreg[5] == '-':
                                if sreg[0] == chrom and start <= int(sreg[2]) <= end:
                                    if args.centipede:
                                        if args.binbed:
                                            cntneg[int(sreg[2])] += 1
                                        try:
                                            cntneg[int(sreg[2])] += float(sreg[4])
                                        except (IndexError, ValueError):
                                            cntneg[int(sreg[2])] += 1
                                    else:
                                        if args.binbed:
                                            cnt[int(sreg[2])] += 1
                                        try:
                                            cnt[int(sreg[2])] += float(sreg[4])
                                        except (IndexError, ValueError):
                                            cnt[int(sreg[2])] += 1
                            else:
                                raise IndexError
                        except IndexError:
                            if sreg[0] == chrom and start <= int(sreg[1]) <= end:
                                if args.binbed:
                                    cnt[int(sreg[1])] += 1
                                try:
                                    cnt[int(sreg[1])] += float(sreg[4])
                                except (IndexError, ValueError):
                                    cnt[int(sreg[1])] += 1
                except ValueError:
                    if args.debug:
                        print("Region" + chrom + " " + str(start) + " " + str(end) + " does not exist in this file")
            if not isTabix:
                for i in datafile.fetch(chrom, start + bufferPos - smooth, end - bufferNeg + smooth):
                    if not i.is_reverse:
                        forward += 1
                        if start <= int(i.pos + bufferPos) <= end:
                            cnt[i.pos + bufferPos] += 1
                    if i.is_reverse and args.centipede:
                        reverse += 1
                        if start <= int(i.pos + i.inferred_length + bufferNeg) <= end:
                            cntneg[i.pos + i.inferred_length + bufferNeg] += 1
                    if i.is_reverse and not args.centipede:
                        reverse += 1
                        if start <= int(i.pos + i.inferred_length + bufferNeg) <= end:
                            cnt[i.pos + i.inferred_length + bufferNeg] += 1

        # If we are doing a pileup, pileup!
        if args.pileup:
            startpileup = time.time()

            # Support for Tabix indexed bed files
            if isTabix:
                try:
                    for reg in datafile.fetch(chrom, start, end):
                        sreg = reg.split('\t')
                        if sreg[0] == chrom and (start <= int(sreg[1]) <= end or
                                                 start <= int(sreg[2]) <= end):
                            for i in range(int(sreg[1]), int(sreg[2]), 1):
                                if args.binbed:
                                    cnt[i] += 1
                                try:
                                    cnt[i] += int(float(sreg[4]))
                                except (IndexError, ValueError):
                                    cnt[i] += 1
                except ValueError:
                    if args.debug:
                        print("Region " + chrom + " " + str(start) + " " + str(end) + " does not exist in this file")
                if args.debug:
                    print("Finished checking bed in " + str(time.time() - startpileup) + " seconds")

            # Support for SAM and BAM files
            if not isTabix:
                if strand == '+':
                    matrixline.append(name.rstrip('\n'))
                cols = 0
                nextcol = start
                if start > 0:
                    for pileupColumn in datafile.pileup(chrom, start, end):
                        if args.debug:
                            print(start, pileupColumn.pos, end)
                        if int(start) > int(pileupColumn.pos) or int(end) < int(pileupColumn.pos):
                            continue
                        while nextcol < pileupColumn.pos:
                            matrixline.append("0")
                            nextcol += 1
                            cols += 1
                        if args.debug:
                            print(pileupColumn.pos)
                        matrixline.append(pileupColumn.n)
                        totalreads += pileupColumn.n
                        nextcol += 1
                        cols += 1
                    if args.debug:
                        print("Total number of pileup columns: " + str(cols))
                        print("Command sent: reads.pileup(" + str(chrom) + ", " + str(start) + ", " + str(end) + ")")
                        print("cols - (end - start) = " + str(cols - (end - start)))
                        print(str(nextcol) + ", " + str(end) + ", " + str(start) + ", " + str(cols))
                if nextcol <= end:
                    for i in range(nextcol, end + 1, 1):
                        matrixline.append("0")
                if strand == '-':
                    matrixline.append(name)
                    matrixline = matrixline[::-1]

        # If not doing pileup, append the counts, in order, to the line to be printed
        if not args.pileup or isTabix:
            # Support for centipede
            if args.centipede:
                for base in sorted(cnt.keys()):
                    if base < start or base > end:
                        continue
                    totalreads += int(cnt[base])
                    if smooth > 1:
                        smoothtot = 0
                        for i in range((base - smooth), (base + smooth)):
                            smoothtot += cnt[i]
                        matrixline.append(str(smoothtot / ((smooth * 2) + 1)))
                        continue
                    else:
                        matrixline.append(str(cnt[base]).rstrip('\n'))
                        continue
                revkeys = sorted(cntneg.keys())[::-1]
                for base in revkeys:
                    if base < start or base > end:
                        continue
                    totalreads += int(cntneg[base])
                    if smooth > 1:
                        smoothtot = 0
                        for i in range((base - smooth), (base + smooth)):
                            smoothtot += cntneg[i]
                        matrixline.append(str(smoothtot / ((smooth * 2) + 1)))
                    else:
                        matrixline.append(str(cntneg[base]).rstrip('\n'))

            if strand == '+' and not args.centipede:
                matrixline.append(name.rstrip('\n'))
                #for base in sorted(cnt.keys()):
                for base in range(start, end + 1, 1):
                    if base < start or base > end:
                        continue
                    totalreads += int(cnt[base])
                    if smooth > 1:
                        smoothtot = 0
                        for i in range((base - smooth), (base + smooth)):
                            smoothtot += cnt[i]
                        matrixline.append(str(smoothtot / ((smooth * 2) + 1)))
                    else:
                        matrixline.append(str(cnt[base]).rstrip('\n'))

            if strand == '-' and not args.centipede:
                #revkeys = sorted(cnt.keys())
                #for base in revkeys:
                for base in range(end + 1, start, 1):

                    if base < start or base > end:
                        continue
                    totalreads += int(cnt[base])
                    if smooth > 1:
                        smoothtot = 0
                        for i in range((base - smooth), (base + smooth)):
                            smoothtot += cnt[i]
                        matrixline.append(str(smoothtot / ((smooth * 2) + 1)))
                    else:
                        matrixline.append(str(cnt[base]).rstrip('\n'))
                matrixline.append(name)
                matrixline = matrixline[::-1]

        # Finish the line with a total count and print

        if args.sumsOnly:
            matrixline.append(totalreads)
            try:
                for i in range(1, len(matrixline)):
<<<<<<< HEAD
                    mSums[i] = mSums[i] + float(matrixline[i])
            except IndexError:
                for i in range(1, len(matrixline)):
                    mSums.append(float(matrixline[i]))
=======
                    mSums[i] = mSums[i] + int(matrixline[i])
            except IndexError:
                for i in range(1, len(matrixline)):
                    mSums.append(int(matrixline[i]))
>>>>>>> 30afe51f
        else:
            matrixline.append(totalreads)
            if args.centipede:
                if len(matrixline) == ((args.size * 4) + 4):
                    f.write('\t'.join(map(str, matrixline)) + '\n')
                elif not args.quiet:
                    # TODO: Track down this bug!
                    print(str(region) + "Line was too short:- " + str(((args.size * 4) + 4))) + " > " + str(len(matrixline))
                    print("Please e-mail the command used and these files to kristofer.davie@kuleuven.be")
            else:
                if len(matrixline) == ((args.size * 2) + 3):
                    f.write('\t'.join(map(str, matrixline)) + '\n')
                elif not args.quiet:
                    print(str(region) + "Line was too short:- " + str(((args.size * 2) + 3))) + " > " + str(len(matrixline))
                    print("Please e-mail the command used and these files to kristofer.davie@kuleuven.be")
                    if args.debug:
                        print(matrixline)

if not args.quiet:
    print("Beginning to process file")

# Feedback and run the main loops
if not args.matrix:
    if not args.quiet:
        print("Counting Reads...")
    totalLen = (int(pysam.view("-c", args.inputFile)[0]))
    if not args.quiet:
        print("Total Number of Reads: " + str(totalLen))
    # Prevent error in PyCharm about unresolvable variable. Will exit if cannot open file.
    # noinspection PyUnboundLocalVariable
    for read in datafile:
        getsite(read)
    end_time = time.time()
    if not args.quiet:
        print("Processed 100% (" + str(count) + " of " + str(totalLen) + " reads) in " + str(
              end_time - start_time) + " seconds.")
elif args.matrix:
    for line in b:
        bedLen += 1
    b.seek(0)
    # Another PyCharm fix
    # noinspection PyUnboundLocalVariable
    for r in b:
        makematrix(r)

if args.sumsOnly:
    f.write('\t'.join(map(str, mSums)) + '\n')

    import matplotlib.pyplot as plt
    xT = []
    for x in range(-(int(args.size))-1, int(args.size), 1):
        xT.append(x)
<<<<<<< HEAD
    p = plt.plot(xT, mSums[1:-1], c='black')
=======
    plt.plot(xT, mSums[1:-1], c='black')
>>>>>>> 30afe51f
    plt.ylabel('Aggregate reads')
    plt.xlabel('Position')
    plt.xlim((-(int(args.size)), (int(args.size))))
    plt.axvline(x=0, ls='--', lw=1)
    plt.savefig('.'.join([args.outputFile, 'pdf']), bbox_inches='tight')
f.close()
if not args.quiet and not args.matrix:
    print("Processing Finished")
    print("Total Forward Reads: " + str(forward))
    print("Total Reverse Reads: " + str(reverse))
    print("Reads not processed (unmapped etc): " + str(count - forward - reverse))<|MERGE_RESOLUTION|>--- conflicted
+++ resolved
@@ -475,17 +475,10 @@
             matrixline.append(totalreads)
             try:
                 for i in range(1, len(matrixline)):
-<<<<<<< HEAD
                     mSums[i] = mSums[i] + float(matrixline[i])
             except IndexError:
                 for i in range(1, len(matrixline)):
                     mSums.append(float(matrixline[i]))
-=======
-                    mSums[i] = mSums[i] + int(matrixline[i])
-            except IndexError:
-                for i in range(1, len(matrixline)):
-                    mSums.append(int(matrixline[i]))
->>>>>>> 30afe51f
         else:
             matrixline.append(totalreads)
             if args.centipede:
@@ -538,11 +531,7 @@
     xT = []
     for x in range(-(int(args.size))-1, int(args.size), 1):
         xT.append(x)
-<<<<<<< HEAD
-    p = plt.plot(xT, mSums[1:-1], c='black')
-=======
     plt.plot(xT, mSums[1:-1], c='black')
->>>>>>> 30afe51f
     plt.ylabel('Aggregate reads')
     plt.xlabel('Position')
     plt.xlim((-(int(args.size)), (int(args.size))))
